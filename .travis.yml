--- conflicted
+++ resolved
@@ -45,13 +45,8 @@
   - pip install -q -r $NUPIC/external/common/requirements.txt --install-option="--prefix=$TRAVIS_BUILD_DIR/python"
   - "mkdir -p $TRAVIS_BUILD_DIR/build/scripts"
   - "cd $TRAVIS_BUILD_DIR/build/scripts"
-<<<<<<< HEAD
   - "cmake --version"
-  - "cmake $NUPIC -DPROJECT_BUILD_RELEASE_DIR:STRING=$NTA"
-=======
-  # Buil NuPIC
   - "PYTHON=$TRAVIS_BUILD_DIR/python/bin/python cmake $NUPIC -DPYTHON_LIBRARY=$TRAVIS_BUILD_DIR/python/lib/libpython$TRAVIS_PYTHON_VERSION.so -DPROJECT_BUILD_RELEASE_DIR:STRING=$NTA"
->>>>>>> 15170308
   - "make -j3"
   - "cd"
 
