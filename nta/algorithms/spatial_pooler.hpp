--- conflicted
+++ resolved
@@ -190,15 +190,8 @@
           UInt countConnected_(vector<Real>& perm);
           UInt raisePermanencesToThreshold_(vector<Real>& perm, 
                                             vector<UInt>& potential);
-         
-               
-<<<<<<< HEAD
-
-
-          void calculateOverlap_(vector<UInt>& inputVector,
-=======
+                        
           void calculateOverlap_(UInt inputVector[],
->>>>>>> d2bba492
                                  vector<UInt>& overlap);
           void calculateOverlapPct_(vector<UInt>& overlaps,
                                     vector<Real>& overlapPct);
